<<<<<<< HEAD
lintian-brush (0.16) UNRELEASED; urgency=medium

  * Don't export expired signatures; these may still be useful, and
    excluding them will break the tests in the future.
  * Migrate debian/compat files to debhelper-compat build-depends for
    debhelper >= 11.

 -- Jelmer Vernooĳ <jelmer@debian.org>  Sat, 23 Feb 2019 03:45:54 +0000

lintian-brush (0.15) experimental; urgency=medium

  * Add fixer for field-name-typo-in-dep5-copyright.
  * Add fixer for invalid-short-name-in-dep5-copyright.
  * Add fixer for dep5-file-paragraph-references-header-paragraph.
  * Add fixer for old-fsf-address-in-copyright-file.

 -- Jelmer Vernooĳ <jelmer@debian.org>  Tue, 19 Feb 2019 02:11:38 +0000

lintian-brush (0.14) experimental; urgency=medium

  [ Dmitry Bogatov ]
  * Add a fixer for out-of-date-standards-version. Closes: #921971

  [ Jelmer Vernooĳ ]
  * Extend out-of-date-standards-version fixer to only change
    the standards version when the upgrade is known to not
    introduce policy violations.
  * Add fixer for debian-changelog-file-contains-obsolete-user-emacs-
    settings.
  * Add a fixer for renamed-tag.
  * Fix my e-mail address in debian/copyright.
  * Report fixer duration when --verbose is specified.
  * Hide Python class names in verbose output.
  * Add fixer that removes empty debian/source/options files (no
    matching Lintian tag).
  * Add fixer that removes empty debian/patches/series (no matching
    lintian tag).
  * Support updating debhelper-compat version in packages that use the
    debhelper-compat relation in Build-Depends.
  * Add fixer for maintainer-script-without-set-e.
  * Add fixer for debian-pycompat-is-obsolete.
  * Add fixer for public-upstream-keys-in-multiple-locations.
  * Add fixer for orphaned-package-should-not-have-uploaders.
  * Add fixer for build-depends-on-build-essential.
  * Add fixer for possible-missing-colon-in-closes.
  * Add fixer for debian-tests-control-autodep8-is-obsolete and debian-
    tests-control-and-control-autodep8. Closes: #917563
  * Avoid creating commit for already minimal key. Closes: #922541
  * Add fixer for global-files-wildcard-not-first-paragraph-in-dep5-
    copyright.
  * Add fixer for obsolete-field-in-dep5-copyright.
=======
lintian-brush (0.13.1) unstable; urgency=medium

  * Avoid creating commit for already minimal key. Closes: #922541
  * Don't export expired signatures; these may still be useful, and
    excluding them will break the tests in the future.
    Fixes reproducible builds.
>>>>>>> 53c8bb00

 -- Jelmer Vernooĳ <jelmer@debian.org>  Sat, 16 Feb 2019 15:11:25 +0000

lintian-brush (0.13) unstable; urgency=medium

  [ Dmitry Bogatov ]
  * Don't display error when debian/compat is missing. Closes: #921972

  [ Jelmer Vernooĳ ]
  * Allow fixers to provide an empty description when there are no
    changes.
  * Add fixer script for debian-source-options-has-custom-compression-
    settings.
  * Add build-depends-on-obsolete-package fixer. Currently just deals
    with dh-systemd => debhelper upgrades.
  * Bump standards version to 4.3.0 (no changes).
  * public-upstream-key-not-minimal: Export public PGP keys as armored
    text.

 -- Jelmer Vernooĳ <jelmer@debian.org>  Tue, 12 Feb 2019 22:11:32 +0000

lintian-brush (0.12) unstable; urgency=medium

  * Add --identity flag that shows user identity.
  * Fall back to breezy identity and gecos field if no git identity is
    set. Closes: #921241
  * Make gpg more quiet when manipulating keyring files.
  * Require new Breezy with improved handling of submodule references
    in .git files. Closes: #921240

 -- Jelmer Vernooĳ <jelmer@debian.org>  Thu, 07 Feb 2019 05:56:14 +0000

lintian-brush (0.11) unstable; urgency=medium

  [ Jeroen Dekkers ]
  * Add dependency on devscripts. Closes: #919217

 -- Jelmer Vernooĳ <jelmer@debian.org>  Sat, 19 Jan 2019 19:11:40 +0000

lintian-brush (0.10) unstable; urgency=medium

  * Add a (inefficient) --dry-run option. Closes: #915977
  * Add --update-changelog option to force updating of changelog.
  * Add support for systemd-service-file-pidfile-refers-to-var-run.
    Closes: #917565
  * Don't use functionality that is not available in stable by default;
    add a --modern flag to enable use of unstable-only functionality
    (such as debhelper compat levels).
  * Bump debhelper from old 11 to 12.

 -- Jelmer Vernooĳ <jelmer@debian.org>  Sat, 15 Dec 2018 17:18:50 +0000

lintian-brush (0.9) unstable; urgency=medium

  * Add CI configuration for Salsa.
  * Add fixer for unnecessary-team-upload.
  * Don't attempt to remove python*-*-dbg packages; they include _d.so
    files that are not in -dbgsym packages.
  * Don't traceback when no .git directory is found.
  * Add fixer for public-upstream-key-not-minimal.

 -- Jelmer Vernooĳ <jelmer@debian.org>  Tue, 04 Dec 2018 23:12:14 +0000

lintian-brush (0.7) unstable; urgency=medium

  * Add fixer for package-needs-versioned-debhelper-build-depends.
  * Add fixer for package-uses-deprecated-debhelper-compat-version.
  * Add support for fixing debhelper-but-no-misc-depends.
  * Add a --diff option.
  * Don't consider an empty directory to be a pending change in a git
    repository. Closes: #914038

 -- Jelmer Vernooĳ <jelmer@debian.org>  Tue, 20 Nov 2018 11:44:04 +0000

lintian-brush (0.6) unstable; urgency=medium

  * useless-autoreconf-build-depends: Actually require changes, don't
    just update debhelper build-depends.
  * Add support for a certainty tag in fixer output.
  * Fix compatibility with newer versions of Dulwich.

 -- Jelmer Vernooĳ <jelmer@debian.org>  Mon, 05 Nov 2018 19:31:02 +0000

lintian-brush (0.5) unstable; urgency=medium

  * Bump debhelper version to 11.
  * Hide tracebacks by default, but report list of failed fixers.
  * Use secure copyright file specification URI.
  * Bump to standards version 4.2.1
  * file-contains-trailing-whitespace: Also trim empty lines from the
    ends of files.
  * Trim trailing whitespace.
  * debian/control: Tweak long description a bit.

 -- Jelmer Vernooĳ <jelmer@debian.org>  Sat, 03 Nov 2018 16:50:03 +0000

lintian-brush (0.4) unstable; urgency=medium

  * (Build-)Depend at least on a version of python3-breezy that has some
    common Git issues fixed.
  * Add support for fixing useless-autoreconf-build-depends.
  * Add support for removing obsolete pyversions files.
  * Upload to unstable.

 -- Jelmer Vernooĳ <jelmer@debian.org>  Thu, 01 Nov 2018 00:50:34 +0000

lintian-brush (0.3) experimental; urgency=medium

  * Fix entry point for main script.

 -- Jelmer Vernooĳ <jelmer@debian.org>  Tue, 30 Oct 2018 19:58:41 +0000

lintian-brush (0.2) experimental; urgency=medium

  * d/docs: Ship documentation files.
  * d/control: Add .git suffix to Vcs-Git field.
  * lintian-brush: Reduce chattiness when no changes are being made.
  * lintian-brush: Add --verbose option.
  * lintian-brush: Fix running of specific fixers.
  * d/control: Add missing dependency on python3-dulwich. Closes: #912219
  * lintian-brush: Obey git global and per-tree committer settings.
  * lintian-brush: Rather than stripping comments, refuse to edit control
    files where formatting can not be preserved.

 -- Jelmer Vernooĳ <jelmer@debian.org>  Tue, 30 Oct 2018 00:43:15 +0000

lintian-brush (0.1) experimental; urgency=medium

  * Initial release. (Closes: #911016)

 -- Jelmer Vernooĳ <jelmer@debian.org>  Sat, 13 Oct 2018 11:21:39 +0100<|MERGE_RESOLUTION|>--- conflicted
+++ resolved
@@ -1,4 +1,3 @@
-<<<<<<< HEAD
 lintian-brush (0.16) UNRELEASED; urgency=medium
 
   * Don't export expired signatures; these may still be useful, and
@@ -50,14 +49,15 @@
   * Add fixer for global-files-wildcard-not-first-paragraph-in-dep5-
     copyright.
   * Add fixer for obsolete-field-in-dep5-copyright.
-=======
+
+ -- Jelmer Vernooĳ <jelmer@debian.org>  Sat, 16 Feb 2019 15:11:25 +0000
+
 lintian-brush (0.13.1) unstable; urgency=medium
 
   * Avoid creating commit for already minimal key. Closes: #922541
   * Don't export expired signatures; these may still be useful, and
     excluding them will break the tests in the future.
     Fixes reproducible builds.
->>>>>>> 53c8bb00
 
  -- Jelmer Vernooĳ <jelmer@debian.org>  Sat, 16 Feb 2019 15:11:25 +0000
 
